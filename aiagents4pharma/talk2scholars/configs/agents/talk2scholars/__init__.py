--- conflicted
+++ resolved
@@ -4,8 +4,5 @@
 
 from . import s2_agent
 from . import main_agent
-<<<<<<< HEAD
 from . import pdf_agent
-=======
-from . import zotero_agent
->>>>>>> 8085e9a6
+from . import zotero_agent